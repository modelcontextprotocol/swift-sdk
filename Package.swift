--- conflicted
+++ resolved
@@ -17,19 +17,6 @@
     .product(name: "EventSource", package: "eventsource", condition: .when(platforms: [.macOS, .iOS, .tvOS, .visionOS, .watchOS]))
 ]
 
-<<<<<<< HEAD
-// Add EventSource only on Apple platforms (non-Linux)
-#if !os(Linux)
-    dependencies.append(
-        .package(url: "https://github.com/loopwork-ai/eventsource.git", from: "1.1.0"))
-    targetDependencies.append(
-        .product(
-            name: "EventSource", package: "eventsource",
-            condition: .when(platforms: [.macOS, .iOS, .tvOS, .watchOS, .visionOS])))
-#endif
-
-=======
->>>>>>> e76d6115
 let package = Package(
     name: "mcp-swift-sdk",
     platforms: [
