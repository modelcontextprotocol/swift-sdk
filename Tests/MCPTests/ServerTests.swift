import Foundation
import Testing

@testable import MCP

@Suite("Server Tests")
struct ServerTests {
    @Test("Start and stop server")
    func testServerStartAndStop() async throws {
        let transport = MockTransport()
        let server = Server(name: "TestServer", version: "1.0")

        #expect(await transport.isConnected == false)
        try await server.start(transport: transport)
        #expect(await transport.isConnected == true)
        await server.stop()
        #expect(await transport.isConnected == false)
    }

    @Test("Initialize request handling")
    func testServerHandleInitialize() async throws {
        let transport = MockTransport()

        // Queue an initialize request
        try await transport.queue(
            request: Initialize.request(
                .init(
                    protocolVersion: Version.latest,
                    capabilities: .init(),
                    clientInfo: .init(name: "TestClient", version: "1.0")
                )
            ))

        // Start the server
        let server: Server = Server(
            name: "TestServer",
            version: "1.0"
        )
        try await server.start(transport: transport)

        // Wait for message processing and response
        try await Task.sleep(nanoseconds: 100_000_000)  // 100ms

        #expect(await transport.sentMessages.count == 2)

<<<<<<< HEAD
        #expect(await transport.sentMessages.count == 1)

=======
>>>>>>> 2a978d17
        let messages = await transport.sentMessages
        if let response = messages.first {
            #expect(response.contains("serverInfo"))
        }

        if let noticiation = messages.last {
            #expect(noticiation.contains("initialized"))
        }

        // Clean up
        await server.stop()
        await transport.disconnect()
    }

    @Test("Initialize hook - successful")
    func testInitializeHookSuccess() async throws {
        let transport = MockTransport()

        actor TestState {
            var hookCalled = false
            func setHookCalled() { hookCalled = true }
            func wasHookCalled() -> Bool { hookCalled }
        }

        let state = TestState()
        let server = Server(name: "TestServer", version: "1.0")

        // Start with the hook directly
        try await server.start(transport: transport) { clientInfo, capabilities in
            #expect(clientInfo.name == "TestClient")
            #expect(clientInfo.version == "1.0")
            await state.setHookCalled()
        }

        // Wait for server to initialize
        try await Task.sleep(for: .milliseconds(10))

        // Queue an initialize request
        try await transport.queue(
            request: Initialize.request(
                .init(
                    protocolVersion: Version.latest,
                    capabilities: .init(),
                    clientInfo: .init(name: "TestClient", version: "1.0")
                )
            ))

        // Wait for message processing and hook execution
        try await Task.sleep(for: .milliseconds(500))

        #expect(await state.wasHookCalled() == true)
        #expect(await transport.sentMessages.count >= 1)

        let messages = await transport.sentMessages
        if let response = messages.first {
            #expect(response.contains("serverInfo"))
        }

        await server.stop()
        await transport.disconnect()
    }

    @Test("Initialize hook - rejection")
    func testInitializeHookRejection() async throws {
        let transport = MockTransport()

        let server = Server(name: "TestServer", version: "1.0")

        try await server.start(transport: transport) { clientInfo, _ in
            if clientInfo.name == "BlockedClient" {
                throw MCPError.invalidRequest("Client not allowed")
            }
        }

        // Wait for server to initialize
        try await Task.sleep(nanoseconds: 10_000_000)  // 10ms

        // Queue an initialize request from blocked client
        try await transport.queue(
            request: Initialize.request(
                .init(
                    protocolVersion: Version.latest,
                    capabilities: .init(),
                    clientInfo: .init(name: "BlockedClient", version: "1.0")
                )
            ))

        // Wait for message processing
        try await Task.sleep(nanoseconds: 200_000_000)  // 200ms

        #expect(await transport.sentMessages.count >= 1)

        let messages = await transport.sentMessages
        if let response = messages.first {
            #expect(response.contains("error"))
            #expect(response.contains("Client not allowed"))
        }

<<<<<<< HEAD
        await server.stop()
        await transport.disconnect()
    }

    @Test("JSON-RPC batch processing")
    func testJSONRPCBatchProcessing() async throws {
        let transport = MockTransport()
        let server = Server(name: "TestServer", version: "1.0")

        // Start the server
        try await server.start(transport: transport)

        // Initialize the server first
        try await transport.queue(
            request: Initialize.request(
                .init(
                    protocolVersion: Version.latest,
                    capabilities: .init(),
                    clientInfo: .init(name: "TestClient", version: "1.0")
                )
            )
        )

        // Wait for server to initialize and respond
        try await Task.sleep(for: .milliseconds(100))

        // Clear sent messages
        await transport.clearMessages()

        // Create a batch with multiple requests
        let batchJSON = """
            [
                {"jsonrpc":"2.0","id":1,"method":"ping","params":{}},
                {"jsonrpc":"2.0","id":2,"method":"ping","params":{}}
            ]
            """
        let batch = try JSONDecoder().decode([AnyRequest].self, from: batchJSON.data(using: .utf8)!)

        // Send the batch request
        try await transport.queue(batch: batch)

        // Wait for batch processing
        try await Task.sleep(for: .milliseconds(100))

        // Verify response
        let sentMessages = await transport.sentMessages
        #expect(sentMessages.count == 1)

        if let batchResponse = sentMessages.first {
            // Should be an array
            #expect(batchResponse.hasPrefix("["))
            #expect(batchResponse.hasSuffix("]"))

            // Should contain both request IDs
            #expect(batchResponse.contains("\"id\":1"))
            #expect(batchResponse.contains("\"id\":2"))
        }

=======
>>>>>>> 2a978d17
        await server.stop()
        await transport.disconnect()
    }
}<|MERGE_RESOLUTION|>--- conflicted
+++ resolved
@@ -43,11 +43,6 @@
 
         #expect(await transport.sentMessages.count == 2)
 
-<<<<<<< HEAD
-        #expect(await transport.sentMessages.count == 1)
-
-=======
->>>>>>> 2a978d17
         let messages = await transport.sentMessages
         if let response = messages.first {
             #expect(response.contains("serverInfo"))
@@ -146,7 +141,6 @@
             #expect(response.contains("Client not allowed"))
         }
 
-<<<<<<< HEAD
         await server.stop()
         await transport.disconnect()
     }
@@ -205,8 +199,6 @@
             #expect(batchResponse.contains("\"id\":2"))
         }
 
-=======
->>>>>>> 2a978d17
         await server.stop()
         await transport.disconnect()
     }
